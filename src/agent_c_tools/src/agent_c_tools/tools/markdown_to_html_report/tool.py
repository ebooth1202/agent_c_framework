"""
Markdown Tools - Refactored with Registry-based Architecture

This module now uses the new DocRegistry + LinkRewriter architecture
for cleaner, more maintainable markdown processing.
"""

import json
import logging
from pathlib import Path
from typing import Optional

from agent_c.toolsets.tool_set import Toolset
from agent_c.toolsets.json_schema import json_schema

# New registry-based components
from .helpers.doc_registry import DocRegistry
from .helpers.registry_builder import build_registry_and_tree, validate_registry_integrity
from .helpers.javascript_safe_content_processor import JavaScriptSafeContentProcessor

# Existing components (preserved)
from agent_c_tools.tools.markdown_to_html_report.md_to_docx.markdown_to_docx import MarkdownToDocxConverter
from ..workspace.tool import WorkspaceTools
from ...helpers.path_helper import create_unc_path, ensure_file_extension, os_file_system_path, has_file_extension, normalize_path
from ...helpers.validate_kwargs import validate_required_fields
from ...helpers.workspace_result_parser import parse_workspace_result

logger = logging.getLogger(__name__)

# Constants for magic values
class Constants:
    """Configuration constants for the markdown tools."""
    DEFAULT_TITLE = "Agent C Output Viewer"
    DEFAULT_TITLE_PLACEHOLDER = "<h3 style=\"margin:0 16px 16px 16px;\">Agent C Output Viewer</h3>"
    MARKDOWN_EXTENSIONS = ['md', 'markdown']
    DOCX_EXTENSIONS = ['.md', '.markdown']


class MarkdownToHtmlReportTools(Toolset):
    """
<<<<<<< HEAD
    Transforms your markdown documents into beautiful, interactive HTML reports and Word documents.
    Your agent can create professional presentations, documentation, and reports that are easy to share,
    navigate, and read across different platforms and devices.
=======
    Toolset for generating interactive HTML viewers from markdown files in a workspace.

    Now uses the new registry-based architecture for improved link handling
    and maintainability.
>>>>>>> 9f7eb916
    """

    def __init__(self, **kwargs):
        super().__init__(**kwargs, name="markdown_viewer", use_prefix=False)
        # Get workspace tools for file operations
        self.workspace_tool: Optional[WorkspaceTools] = None
        self.file_collector = None
        self.docx_converter = MarkdownToDocxConverter()
        self.js_processor = JavaScriptSafeContentProcessor()

    async def post_init(self):
        self.workspace_tool = self.tool_chest.available_tools.get("WorkspaceTools")

    @json_schema(
        description="Generate an interactive HTML viewer for markdown files in a workspace directory",
        params={
            "workspace_start": {
                "type": "string",
                "description": "A UNC to either the starting folder containing the markdown files or a single markdown file ",
                "required": True
            },
            "output_filename": {
                "type": "string",
                "description": "The name of the output HTML file to generate (can be a simple filename or full UNC path)",
                "required": True
            },
            "title": {
                "type": "string",
                "description": "Optional title for the HTML viewer (displayed in the sidebar)",
                "required": False
            },
            "files_to_ignore": {
                "type": "array",
                "items": {
                    "type": "string"
                },
                "description": "Optional flat list of filenames to ignore when generating the HTML viewer. Does not support folder level differentiation.",
                "required": False,
                "default": []
            },
            "javascript_safe": {
                "type": "boolean",
                "description": "Whether to apply JavaScript safety processing to handle problematic patterns like C# interpolated strings (recommended: true)",
                "required": False,
                "default": True
            }
        }
    )
    async def generate_md_viewer(self, **kwargs) -> str:
        """Generate an interactive HTML viewer for markdown files in a workspace directory."""
        # Validate required fields
        success, validation_error = validate_required_fields(
            kwargs, ["workspace_start", "output_filename"])
        if not success:
            return self._create_error_response(validation_error)

        # Extract parameters
        workspace_start = kwargs.get('workspace_start')
        output_filename = kwargs.get('output_filename')
        title = kwargs.get('title', 'Agent C Output Viewer')
        files_to_ignore = kwargs.get('files_to_ignore', [])
        javascript_safe = kwargs.get('javascript_safe', True)
        tool_context = kwargs.get('tool_context', {})

        try:
            # Parse the workspace_start UNC path using the existing robust workspace parser
            error, workspace_obj, relative_path = self.workspace_tool._parse_unc_path(workspace_start)

            if error:
                return self._create_error_response(f"Invalid workspace path '{workspace_start}': {error}")

            if not workspace_obj:
                return self._create_error_response(f"Workspace not found for path '{workspace_start}'")

            workspace_path = workspace_obj.name
            input_path = relative_path or ""

            # Validate and process paths
            input_path_full, output_path_full, path_error = await self._validate_and_process_paths(
                workspace_path, input_path, output_filename)
            if path_error:
                return self._create_error_response(path_error)

            # NEW PIPELINE: Collect → Registry → Link Rewriting → Template

            # Step 1: Determine if input is a file or directory and collect appropriately
            if has_file_extension(input_path, Constants.MARKDOWN_EXTENSIONS):
                # Single file mode
                registry, ui_tree, warnings = await self._handle_single_file_with_registry(
                    input_path_full, input_path, javascript_safe)
            else:
                # Directory mode - use new registry builder (includes link rewriting)
                registry, ui_tree, warnings = await build_registry_and_tree(
                    self.workspace_tool,
                    mode='directory',
                    root_path=input_path_full,
                    files_to_ignore=files_to_ignore,
                    tool_context=tool_context
                )

                # Apply JavaScript safety processing if requested
                if javascript_safe:
                    registry = self._apply_javascript_safety(registry)

                # Log warnings if any
                if warnings:
                    for warning in warnings:
                        logger.warning(warning)

            if not registry.by_path:
                return self._create_error_response("No markdown files found to process")

            # Step 2: Validate registry integrity
            issues = validate_registry_integrity(registry)
            if issues:
                logger.warning(f"Registry validation issues: {issues}")

            # Step 3: Build final structure for template
            final_structure = self._build_template_structure(registry, ui_tree)

            # Step 4: Generate HTML output
            html_content, html_error = await self._generate_html_output(final_structure, title, output_path_full)
            if html_error:
                return self._create_error_response(html_error)

            # Step 5: Raise media event
            await self._raise_media_event(output_filename, output_path_full, len(registry.by_path), tool_context)

            # Return success response
            message = f"Successfully generated HTML viewer at {output_filename}."
            logger.debug(message)

            return self._create_success_response(
                message,
                output_file=output_filename,
                output_path=output_path_full,
                workspace=workspace_path,
                file_count=len(registry.by_path),
                registry_stats=registry.stats(),
                warnings=warnings if warnings else []
            )

        except Exception as e:
            logger.exception("Error generating markdown viewer")
            return self._create_error_response(f"Error generating markdown viewer: {str(e)}")

    @json_schema(
        description="Generate an interactive HTML viewer with custom file hierarchy structure",
        params={
            "workspace": {
                "type": "string",
                "description": "The workspace containing the markdown files",
                "required": True
            },
            "output_filename": {
                "type": "string",
                "description": "The name of the output HTML file to generate (can be a simple filename or full UNC path)",
                "required": True
            },
            "custom_structure": {
                "type": "string",
                "description": "JSON string defining custom hierarchy. Example: '{\"items\": [{\"type\": \"folder\", \"name\": \"Getting Started\", \"children\": [{\"type\": \"file\", \"name\": \"Introduction\", \"path\": \"intro.md\"}]}, {\"type\": \"file\", \"name\": \"API Reference\", \"path\": \"api.md\"}]}'",
                "required": True
            },
            "title": {
                "type": "string",
                "description": "Optional title for the HTML viewer (displayed in the sidebar)",
                "required": False
            },
            "javascript_safe": {
                "type": "boolean",
                "description": "Whether to apply JavaScript safety processing (recommended: true)",
                "required": False,
                "default": True
            }
        }
    )
    async def generate_custom_md_viewer(self, **kwargs) -> str:
        """Generate an interactive HTML viewer with custom file hierarchy structure."""
        success, validation_error = validate_required_fields(
            kwargs, ["workspace", "output_filename", "custom_structure"])

        # Validate required fields
        if not success:
            return self._create_error_response(validation_error)

        workspace = kwargs.get('workspace')
        output_filename = kwargs.get('output_filename')
        custom_structure_json = kwargs.get('custom_structure')
        title = kwargs.get('title', 'Custom Markdown Viewer')
        javascript_safe = kwargs.get('javascript_safe', True)

        try:
            # Parse the custom structure JSON
            try:
                custom_structure = json.loads(custom_structure_json)
            except json.JSONDecodeError as e:
                return self._create_error_response(f"Invalid JSON in custom_structure: {str(e)}")

            # Create base path for file resolution
            base_path = f"//{workspace}"

            # NEW PIPELINE: Custom Structure → Registry → Link Rewriting → Template

            # Step 1: Build registry from custom structure (includes link rewriting)
            registry, ui_tree, warnings = await build_registry_and_tree(
                self.workspace_tool,
                mode='custom',
                custom_structure=custom_structure,
                base_path=base_path
            )

            # Apply JavaScript safety processing if requested
            if javascript_safe:
                registry = self._apply_javascript_safety(registry)

            # Log warnings if any
            if warnings:
                for warning in warnings:
                    logger.warning(warning)

            if not registry.by_path:
                return self._create_error_response("No valid markdown files found in the custom structure")

            # Step 2: Validate registry integrity
            issues = validate_registry_integrity(registry)
            if issues:
                logger.warning(f"Registry validation issues: {issues}")

            # Step 3: Build final structure for template
            final_structure = self._build_template_structure(registry, ui_tree)

            # Step 4: Create UNC output filename and generate HTML
            output_filename = ensure_file_extension(output_filename, 'html')
            if not output_filename.startswith('//'):
                output_path_full = create_unc_path(workspace, output_filename)
            else:
                output_path_full = output_filename

            html_content, html_error = await self._generate_html_output(final_structure, title, output_path_full)
            if html_error:
                return self._create_error_response(html_error)

            # Step 5: Raise media event
            await self._raise_media_event(output_filename, output_path_full, len(registry.by_path), {})

            message = f"Successfully generated custom HTML viewer at {output_filename}."
            logger.debug(message)

            return self._create_success_response(
                message,
                output_file=output_filename,
                output_path=output_path_full,
                workspace=workspace,
                file_count=len(registry.by_path),
                structure_type="custom",
                registry_stats=registry.stats(),
                warnings=warnings if warnings else []
            )

        except Exception as e:
            logger.exception("Error generating custom markdown viewer")
            return self._create_error_response(f"Error generating custom markdown viewer: {str(e)}")

    # Preserve existing markdown_to_docx method unchanged
    @json_schema(
        description="Convert a markdown file to Word (DOCX) format",
        params={
            "workspace": {
                "type": "string",
                "description": "The workspace containing the markdown file",
                "required": True
            },
            "input_path": {
                "type": "string",
                "description": "The relative path to the markdown file to convert",
                "required": True
            },
            "output_filename": {
                "type": "string",
                "description": "filename for the output Word document",
                "required": False
            },
            "style": {
                "type": "string",
                "description": "Style template to use",
                "enum": ["default", "academic", "business", "minimal"],
                "required": False,
                "default": "default"
            },
            "include_toc": {
                "type": "boolean",
                "description": "Whether to include a table of contents",
                "required": False,
                "default": True
            },
            "page_break_level": {
                "type": "integer",
                "description": "Insert page breaks before headings of this level (1-6)",
                "required": False,
                "default": 1
            }
        }
    )
    async def markdown_to_docx(self, **kwargs) -> str:
        """Convert a markdown file to Word (DOCX) format."""
        # This method is preserved unchanged from the original implementation
        # as it doesn't need the new link processing architecture

        if not self.docx_converter.docx_conversion_available:
            return self._create_error_response("Required dependencies not available. Please install python-markdown, python-docx, and beautifulsoup4.")

        # Validate required fields
        success, validation_error = validate_required_fields(
            kwargs, ["workspace", "input_path"])
        if not success:
            return self._create_error_response(validation_error)

        workspace = kwargs.get('workspace')
        input_path = kwargs.get('input_path')
        output_filename = kwargs.get('output_filename')
        style = kwargs.get('style', 'default')
        include_toc = kwargs.get('include_toc', True)
        page_break_level = kwargs.get('page_break_level', 1)

        try:
            # Process paths
            input_path_full = create_unc_path(workspace, input_path)

            if not has_file_extension(input_path_full, Constants.DOCX_EXTENSIONS):
                return self._create_error_response(f"Input file '{input_path_full}' is not a markdown file.")

            input_filename = normalize_path(input_path_full).split('/')[-1]

            # Determine output path
            if not output_filename:
                # Use the same name as the input but with .docx extension
                output_filename = Path(input_filename).stem + ".docx"
                output_path_full = f"//{workspace}/{output_filename}"
            elif not output_filename.startswith('//'):
                # Ensure it has .docx extension
                output_filename = ensure_file_extension(output_filename, 'docx')
                output_path_full = f"//{workspace}/{output_filename}"
            else:
                output_path_full = output_filename

            # Read and Process the markdown file
            error, workspace_obj, relative_path = self.workspace_tool.validate_and_get_workspace_path(input_path_full)
            if error:
                raise ValueError(f"Error reading file: {error}")
            file_content = await workspace_obj.read_internal(relative_path)

            if file_content.startswith('{"error":'):
                raise ValueError(f"Error reading file: {file_content}")

            # Convert markdown to Word document
            docx_content_bytes = await self.docx_converter.convert_to_docx(
                file_content, style, include_toc, page_break_level)

            try:
                write_result = await self.workspace_tool.internal_write_bytes(
                    path=output_path_full,
                    data=docx_content_bytes,
                    mode="write",
                )
            except Exception as e:
                logger.error(f"Error writing docx file: {e}")
                return self._create_error_response(f"Failed to write Word document: {str(e)}")

            # Parse the write result using the helper function
            success, write_data, error_msg = parse_workspace_result(write_result, "write operation")
            if not success:
                return self._create_error_response(f"Failed to write Word document: {error_msg}")

            # Get file system path
            file_system_path = os_file_system_path(self.workspace_tool, output_path_full)

            # Create output info dictionary for media event
            output_info = {
                "type": "docx",
                "output_filename": output_filename,
                "output_path": output_path_full,
                "file_system_path": file_system_path,
                "style": style
            }

            # Generate and raise HTML content for the result
            try:
                html_content = await self._create_result_html(output_info)
                await self._raise_render_media(
                    sent_by_class=self.__class__.__name__,
                    sent_by_function='markdown_to_docx',
                    content_type="text/html",
                    content=html_content,
                    tool_context=kwargs.get('tool_context', {})
                )
            except Exception as e:
                logger.error(f"Failed to raise media event: {str(e)}")

            return self._create_success_response(
                f"Successfully converted markdown to Word document at {output_path_full}",
                input_file=input_path_full,
                output_file=output_path_full,
                workspace=workspace,
                style=style
            )

        except Exception as e:
            logger.exception("Error converting markdown to Word document")
            return self._create_error_response(f"Error converting markdown to Word document: {str(e)}")

    # NEW METHODS for the new pipeline

    async def _handle_single_file_with_registry(self, input_path_full: str, input_path: str,
                                              javascript_safe: bool) -> tuple[DocRegistry, list[dict], list[str]]:
        """Handle single file processing using the new registry approach."""
        try:
            error, workspace_obj, relative_path = self.workspace_tool.validate_and_get_workspace_path(input_path_full)
            if error:
                raise ValueError(f"Input path '{input_path}' is not accessible: {error}")

            # Read file content
            file_content = await workspace_obj.read_internal(relative_path)
            if file_content.startswith('{"error":'):
                raise ValueError(f"Error reading file at {input_path}: {file_content}")

            # Apply JavaScript safety if requested
            if javascript_safe:
                file_content = self.js_processor.process_markdown_content(file_content)

            # Create registry with single document
            registry = DocRegistry()

            # Create DocMeta for the single file
            from .helpers.doc_registry import DocMeta

            display_name = Path(input_path).stem.replace('_', ' ').replace('-', ' ').title()

            doc = DocMeta(
                display_name=display_name,
                path=Path(input_path).name,  # Use just filename for single file
                anchors=set(),
                content=file_content
            )

            registry.add_document(doc)

            # Apply link rewriting
            from .helpers.link_rewriter import rewrite_all_documents
            registry = rewrite_all_documents(registry)

            # Create simple UI tree
            ui_tree = [{
                'name': display_name,
                'type': 'file',
                'path': doc.path
            }]

            logger.debug(f"Created single file registry: {input_path}")
            return registry, ui_tree, []  # No warnings for single file

        except Exception as e:
            raise ValueError(f"Error processing single file: {str(e)}")

    def _apply_javascript_safety(self, registry: DocRegistry) -> DocRegistry:
        """Apply JavaScript safety processing to all documents in registry."""
        logger.debug("Applying JavaScript safety processing")

        new_registry = DocRegistry()

        for path, doc in registry.by_path.items():
            # Apply safety processing to content
            safe_content = self.js_processor.process_markdown_content(doc.content)

            # Create new doc with processed content
            from .helpers.doc_registry import DocMeta
            safe_doc = DocMeta(
                display_name=doc.display_name,
                path=doc.path,
                anchors=doc.anchors,
                content=safe_content
            )

            new_registry.add_document(safe_doc)

        logger.debug("JavaScript safety processing complete")
        return new_registry

    def _build_template_structure(self, registry: DocRegistry, ui_tree: list[dict]) -> list[dict]:
        """Build final structure for template injection."""
        # Add content to the UI tree structure
        def add_content_to_tree(items):
            for item in items:
                if item.get('type') == 'file':
                    path = item.get('path')
                    doc = registry.by_path.get(path)  # <- use the dict
                    if doc:
                        item['content'] = doc.content
                elif item.get('type') == 'folder' and 'children' in item:
                    add_content_to_tree(item['children'])

        # Deep copy to avoid modifying original
        import copy
        final_structure = copy.deepcopy(ui_tree)
        add_content_to_tree(final_structure)

        return final_structure

    # Existing helper methods (preserved)

    def _create_error_response(self, error_message: str) -> str:
        """Create a standardized error response."""
        return json.dumps({"success": False, "error": error_message})

    def _create_success_response(self, message: str, **additional_data) -> str:
        """Create a standardized success response."""
        response = {
            "success": True,
            "message": message,
            **additional_data
        }
        return json.dumps(response)

    async def _validate_and_process_paths(self, workspace: str, input_path: str, output_filename: str) -> tuple:
        """Validate and process input/output paths."""
        try:
            # Normalize input path for cross-platform compatibility
            # Handle Windows root path "\\" or "\" -> convert to ""
            if input_path in ['\\', '\\\\', '/', '']:
                input_path = ""  # Root of workspace
            else:
                input_path = input_path.replace('\\', '/').strip('/')

            # Create UNC input path
            input_path_full = create_unc_path(workspace, input_path)

            # Create UNC output filename
            output_filename = ensure_file_extension(output_filename, 'html')
            if not output_filename.startswith('//'):
                output_path_full = create_unc_path(workspace, output_filename)
            else:
                output_path_full = output_filename

            return input_path_full, output_path_full, None
        except Exception as e:
            return None, None, f"Error processing paths: {str(e)}"

    async def _generate_html_output(self, file_structure: list, title: str, output_path_full: str) -> tuple:
        """Generate HTML output from file structure."""
        try:
            # Get the HTML template
            html_template = await self._get_html_template()

            # Customize title
            html_template = html_template.replace(
                Constants.DEFAULT_TITLE_PLACEHOLDER,
                f"<h3 style=\"margin:0 16px 16px 16px;\">{title}</h3>")

            # Inject JavaScript slugger code for consistency
            from .helpers.slugger import get_javascript_slugger_code
            js_slugger_code = get_javascript_slugger_code()
            html_template = html_template.replace('$SLUGGER_JS_CODE', js_slugger_code)

            # Replace placeholder with the processed structure
            json_structure = json.dumps(file_structure, ensure_ascii=False)
            html_content = html_template.replace('$FILE_STRUCTURE', json_structure)

            # Write the generated HTML to the workspace
            logger.debug("Writing HTML viewer to output location...")
            write_result = await self.workspace_tool.write(
                path=output_path_full,
                data=html_content,
                mode="write"
            )

            # Handle potential empty or invalid JSON response
            try:
                if not write_result or write_result.strip() == "":
                    write_data = {"success": True}
                else:
                    write_data = json.loads(write_result)
            except json.JSONDecodeError as e:
                # Check if it's a plain text success message
                if write_result and ("successfully written" in write_result.lower() or
                                   "success" in write_result.lower() or
                                   "data written" in write_result.lower() or
                                   "file created" in write_result.lower()):
                    logger.debug(f"Received plain text success message: {write_result}")
                    write_data = {"success": True}
                else:
                    logger.error(f"Failed to parse workspace write response: {write_result}")
                    return None, f"Invalid response from workspace write operation: {str(e)}"

            if 'error' in write_data:
                return None, f"Failed to write HTML file: {write_data['error']}"

            return html_content, None

        except Exception as e:
            logger.exception("Error generating HTML output")
            return None, f"Error generating HTML output: {str(e)}"

    async def _raise_media_event(self, output_filename: str, output_path_full: str, file_count: int, tool_context: dict):
        """Generate and raise media event for the result."""
        try:
            # Get file system path and raise a media event
            file_system_path = os_file_system_path(self.workspace_tool, output_path_full)

            # Create output info dictionary
            output_info = {
                "output_filename": output_filename,
                "output_path": output_path_full,
                "file_system_path": file_system_path,
                "file_count": file_count
            }

            # Generate and raise HTML content for the result
            html_content = await self._create_result_html(output_info)
            await self._raise_render_media(
                sent_by_class=self.__class__.__name__,
                sent_by_function='generate_md_viewer',
                content_type="text/html",
                content=html_content,
                tool_context=tool_context
            )
        except Exception as e:
            logger.error(f"Failed to raise media event: {str(e)}")

    async def _get_html_template(self) -> str:
        """Get the HTML template for the viewer."""
        try:
            from agent_c_tools.tools.markdown_to_html_report.templates.html_template_manager import HtmlTemplateManager
            template_manager = HtmlTemplateManager()
            return await template_manager.get_html_template()
        except Exception as e:
            logger.error(f"Failed to get HTML template: {str(e)}")
            raise

    async def _create_result_html(self, output_info: dict) -> str:
        """Create HTML content for result media events."""
        try:
            from .helpers.media_helper import MediaEventHelper
            media_helper = MediaEventHelper()
            return await media_helper.create_result_html(output_info)
        except Exception as e:
            logger.error(f"Failed to create result HTML: {str(e)}")
            # Return basic HTML as fallback
            return f"""
            <div style="padding: 16px; background: #f8f9fa; border-radius: 8px; margin: 8px 0;">
                <h4 style="margin: 0 0 8px 0; color: #28a745;">✅ File Generated Successfully</h4>
                <p style="margin: 4px 0;"><strong>Output:</strong> {output_info.get('output_filename', 'Unknown')}</p>
                <p style="margin: 4px 0;"><strong>Files Processed:</strong> {output_info.get('file_count', 0)}</p>
            </div>
            """

    async def _raise_render_media(self, sent_by_class: str, sent_by_function: str,
                                content_type: str, content: str, tool_context: dict = None):
        """Raise a render media event."""
        try:
            if tool_context and hasattr(self.tool_chest, '_raise_render_media'):
                await self.tool_chest._raise_render_media(
                    sent_by_class=sent_by_class,
                    sent_by_function=sent_by_function,
                    content_type=content_type,
                    content=content,
                    tool_context=tool_context
                )
        except Exception as e:
            logger.error(f"Failed to raise render media event: {str(e)}")



# Register the toolset
Toolset.register(MarkdownToHtmlReportTools, required_tools=['WorkspaceTools'])<|MERGE_RESOLUTION|>--- conflicted
+++ resolved
@@ -38,16 +38,9 @@
 
 class MarkdownToHtmlReportTools(Toolset):
     """
-<<<<<<< HEAD
     Transforms your markdown documents into beautiful, interactive HTML reports and Word documents.
     Your agent can create professional presentations, documentation, and reports that are easy to share,
     navigate, and read across different platforms and devices.
-=======
-    Toolset for generating interactive HTML viewers from markdown files in a workspace.
-
-    Now uses the new registry-based architecture for improved link handling
-    and maintainability.
->>>>>>> 9f7eb916
     """
 
     def __init__(self, **kwargs):
