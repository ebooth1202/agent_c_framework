--- conflicted
+++ resolved
@@ -105,18 +105,12 @@
             return f"Error: Agent {kwargs.get('agent_key')} not found in catalog."
 
         content = f"**{calling_agent_key} agent** requesting assistance:\n\n{request}"
-<<<<<<< HEAD
-=======
 
 
         agent_session_id = f"oneshot-{MnemonicSlugs.generate_slug(2)}"
->>>>>>> 4d80392a
 
         await tool_context['bridge'].send_system_message(f"Oneshot interaction started by {calling_agent_key} with {agent_config.key}.", "info")
 
-<<<<<<< HEAD
-        agent_session_id = MnemonicSlugs.generate_slug(2)
-=======
         messages = await self.agent_oneshot(content,
                                             agent_config,
                                             parent_session_id,
@@ -129,15 +123,8 @@
                                             prime_agent_key=calling_agent_config.key)
 
         await tool_context['bridge'].send_system_message(f"Oneshot interaction complete between {calling_agent_key} and {agent_config.key} for oneshot request.", "info")
->>>>>>> 4d80392a
-
-
-<<<<<<< HEAD
-        await tool_context['bridge'].send_system_message(f"Oneshot interaction complete between {calling_agent_key} and {agent_config.key} for oneshot request.", "info")
-
-
-=======
->>>>>>> 4d80392a
+
+
 
         if messages is not None and len(messages) > 0:
             last_message = messages[-1]
@@ -195,11 +182,8 @@
         parent_session_id = tool_context.get('session_id')
         calling_agent_key: str = calling_agent_config.key
         content = f"**{calling_agent_key}** requesting assistance:\n\n{message}"
-<<<<<<< HEAD
-=======
 
         await tool_context['bridge'].send_system_message(f"Char interaction started by {calling_agent_key} with {agent_config.key}.", "info")
->>>>>>> 4d80392a
 
         agent_session_id, messages = await self.agent_chat(content,
                                                            agent_config,
@@ -212,11 +196,7 @@
                                                            sub_agent_type="assist",
                                                            prime_agent_key=calling_agent_config.key
                                                            )
-<<<<<<< HEAD
-        await tool_context['bridge'].send_system_message(f"Char interaction complete between {calling_agent_key} and {agent_config.key} for oneshot request.", "info")
-=======
         await tool_context['bridge'].send_system_message(f"Char interaction complete between {calling_agent_key} and {agent_config.key}.", "info")
->>>>>>> 4d80392a
 
         if messages is not None and len(messages) > 0:
             last_message = messages[-1]
