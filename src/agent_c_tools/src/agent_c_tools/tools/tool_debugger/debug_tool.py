--- conflicted
+++ resolved
@@ -9,12 +9,9 @@
 from pathlib import Path
 from typing import Dict, List, Any, Type, Optional, Union
 
-<<<<<<< HEAD
+
 # Import the base ToolChest class
 from agent_c.toolsets import ToolChest, ToolCache
-=======
->>>>>>> 9469f1de
-
 # Try to import python-dotenv for .env file loading
 try:
     from dotenv import load_dotenv
