<<<<<<< HEAD
from typing import List, Optional, AsyncGenerator, Dict, Any, Union, Sequence
from uuid import UUID
=======
>>>>>>> 975a85db
from typing import List, Optional, AsyncGenerator, Dict, Any
from fastapi import APIRouter, Depends, HTTPException, Path, Body, status
from fastapi.responses import StreamingResponse, JSONResponse
import json
import asyncio
import structlog
from fastapi_cache.decorator import cache

from agent_c.models.events.chat import MessageEvent, InteractionEvent
from agent_c.models.events.tool_calls import ToolCallEvent
from agent_c_api.api.dependencies import get_agent_manager
<<<<<<< HEAD
from agent_c_api.config.redis_config import RedisConfig
from agent_c_api.core.repositories.chat_repository import ChatRepository
from agent_c_api.core.services.chat_service import ChatService as CoreChatService
=======
>>>>>>> 975a85db
from fastapi import Request


def get_chat_service(request: Request):
    """Dependency to get the chat service
<<<<<<< HEAD

    Args:
        request: The FastAPI request object
=======
    
    Args:
        request: The FastAPI request object
        
    Returns:
        ChatService: Initialized chat service
    """
    agent_manager = get_agent_manager(request)
    return ChatService(agent_manager=agent_manager)
>>>>>>> 975a85db

    Returns:
        ChatService: Initialized chat service
    """
    agent_manager = get_agent_manager(request)
    return ChatService(agent_manager=agent_manager)

from agent_c_api.api.v2.models.chat_models import (
    ChatMessage,
    ChatRequest,
    ChatResponse,
    ChatEventUnion
)

from agent_c_api.api.v2.sessions.services import SessionService

router = APIRouter(tags=["sessions"])
logger = structlog.get_logger(__name__)


class ChatService:
    """Service for handling chat operations with sessions and persistence"""

    def __init__(self, agent_manager: Any = Depends(get_agent_manager)):  # Use Any instead of UItoAgentBridgeManager type
        self.agent_manager = agent_manager
        self.logger = structlog.get_logger(__name__)

    async def send_message(
        self, 
        session_id: str, 
        message: ChatMessage,
        file_ids: Optional[List[str]] = None
    ):
        """Send a message to the agent and stream the response
        
        This method sends a message to an agent in a specific session and returns a stream
        of JSON-encoded events representing the agent's response. The stream includes
        incremental text updates, tool calls, and completion status updates.
        
        Args:
            session_id: The unique identifier for the session
            message: The message to send, including content parts (text, files, etc.)
            file_ids: Optional list of file IDs to attach to the message (can be extracted from message content)
            
        Yields:
            Stream of JSON-encoded chat events from the agent, including:
            - text_delta: Incremental text updates from the assistant
            - tool_call: Tool invocation events when tools are used
            - thought_delta: Thinking process updates (when available)
            - completion: Final completion status when the response is complete
            
        Raises:
            HTTPException(404): If the session doesn't exist
            HTTPException(400): If the message has invalid format or empty content
            HTTPException(500): If there's an error processing the message
        """
        # Verify the session exists
        session_data = self.agent_manager.get_session_data(session_id)
        if not session_data:
            self.logger.error("chat_session_not_found", session_id=session_id)
            raise HTTPException(status_code=404, detail="Session not found")
        
        # For 'user' messages, extract the text content for processing
        # In the future, we can enhance this to handle multimodal content
        if message.role != "user":
            self.logger.error("invalid_message_role", role=message.role)
            raise HTTPException(status_code=400, detail="Only 'user' role messages are accepted")
        
        # Extract text content from the message (concatenating multiple text blocks if present)
        text_content = ""
        for content_part in message.content:
            if content_part.type == "text" and content_part.text:
                text_content += content_part.text + "\n"
        
        text_content = text_content.strip()
        if not text_content:
            self.logger.error("empty_message_content")
            raise HTTPException(status_code=400, detail="Message must contain text content")
            
        try:
            # Stream the response from the agent manager
            # The events are already JSON-encoded strings from the agent,
            # so we just pass them through directly
            async for event_json in self.agent_manager.stream_response(
                session_id,
                user_message=text_content,
                file_ids=file_ids
            ):
                # Just yield the JSON event string directly
                yield event_json
        except Exception as e:
            self.logger.error("stream_response_error", session_id=session_id, error=str(e))
            raise HTTPException(
                status_code=500, 
                detail=f"Error streaming response: {str(e)}"
            )
    
    async def cancel_interaction(self, session_id: str) -> bool:
        """Cancel an ongoing interaction in a session
        
        This method sends a cancellation signal to an ongoing interaction in the specified
        session. Cancellation is best-effort; there's no guarantee that the agent will
        stop immediately, but it will attempt to halt processing as soon as possible.
        
        Args:
            session_id: The unique identifier for the session containing the interaction to cancel
            
        Returns:
            True if cancellation signal was successfully sent, False if cancellation failed
            or there was no active interaction to cancel
            
        Raises:
            HTTPException(404): If the session doesn't exist
        """
        # Verify the session exists
        session_data = self.agent_manager.get_session_data(session_id)
        if not session_data:
            self.logger.error("cancel_session_not_found", session_id=session_id)
            raise HTTPException(status_code=404, detail="Session not found")
        
        # Attempt to cancel the interaction
        success = self.agent_manager.cancel_interaction(session_id)
        
        self.logger.info(
            "interaction_cancellation", 
            session_id=session_id, 
            success=success
        )
        
        return success

    # ----- Chat persistence methods (added from v2/chat/services.py) -----
    
    async def _get_core_service(self, session_id: str) -> CoreChatService:
        """Get the core chat service with dependencies
        
        Args:
            session_id: The session ID
            
        Returns:
            Initialized core chat service
        """
        redis_client = await RedisConfig.get_redis_client()
        chat_repository = ChatRepository(redis_client, session_id)
        return CoreChatService(chat_repository)
    
    async def add_message(self, session_id: str, message: Union[MessageEvent, Dict[str, Any]]) -> None:
        """Add a message to a chat session
        
        Args:
            session_id: The session ID
            message: The message to add
        """
        core_service = await self._get_core_service(session_id)
        await core_service.add_message(message)
    
    async def get_messages(self, session_id: str, start: str = "-", end: str = "+", count: int = 100) -> List[Dict[str, Any]]:
        """Get messages from a chat session
        
        Args:
            session_id: The session ID
            start: Start ID for range query (default: "-" = oldest)
            end: End ID for range query (default: "+" = newest)
            count: Maximum number of messages to retrieve
            
        Returns:
            List of messages
        """
        core_service = await self._get_core_service(session_id)
        return await core_service.get_messages(start, end, count)
    
    async def get_session_meta(self, session_id: str) -> Dict[str, Any]:
        """Get session metadata
        
        Args:
            session_id: The session ID
            
        Returns:
            Session metadata
        """
        core_service = await self._get_core_service(session_id)
        return await core_service.get_session_meta()
    
    async def set_session_meta(self, session_id: str, key: str, value: Any) -> None:
        """Set session metadata
        
        Args:
            session_id: The session ID
            key: Metadata key
            value: Metadata value
        """
        core_service = await self._get_core_service(session_id)
        await core_service.set_session_meta(key, value)
    
    async def get_managed_meta(self, session_id: str) -> Dict[str, Any]:
        """Get managed session metadata
        
        Args:
            session_id: The session ID
            
        Returns:
            Managed session metadata
        """
        core_service = await self._get_core_service(session_id)
        return await core_service.get_managed_meta()
    
    async def set_managed_meta(self, session_id: str, key: str, value: Any) -> None:
        """Set managed session metadata
        
        Args:
            session_id: The session ID
            key: Metadata key
            value: Metadata value
        """
        core_service = await self._get_core_service(session_id)
        await core_service.set_managed_meta(key, value)
    
    async def add_tool_call(self, session_id: str, tool_call: Union[ToolCallEvent, Dict[str, Any]]) -> None:
        """Add a tool call to a chat session
        
        Args:
            session_id: The session ID
            tool_call: The tool call to add
        """
        core_service = await self._get_core_service(session_id)
        await core_service.add_tool_call(tool_call)
    
    async def get_tool_calls(self, session_id: str, start: str = "-", end: str = "+", count: int = 100) -> List[Dict[str, Any]]:
        """Get tool calls from a chat session
        
        Args:
            session_id: The session ID
            start: Start ID for range query (default: "-" = oldest)
            end: End ID for range query (default: "+" = newest)
            count: Maximum number of tool calls to retrieve
            
        Returns:
            List of tool calls
        """
        core_service = await self._get_core_service(session_id)
        return await core_service.get_tool_calls(start, end, count)
    
    async def add_interaction(self, session_id: str, 
                            messages: Sequence[Union[MessageEvent, Dict[str, Any]]], 
                            tool_calls: Optional[Sequence[Union[ToolCallEvent, Dict[str, Any]]]] = None,
                            interaction_id: Optional[str] = None) -> str:
        """Add multiple messages as a single interaction to a chat session
        
        Args:
            session_id: The session ID
            messages: Messages to add
            tool_calls: Tool calls to add (optional)
            interaction_id: Custom interaction ID (optional)
            
        Returns:
            The interaction ID
        """
        core_service = await self._get_core_service(session_id)
        return await core_service.add_interaction(messages, tool_calls, interaction_id)
    
    async def get_interactions(self, session_id: str) -> List[str]:
        """Get all interaction IDs for a chat session
        
        Args:
            session_id: The session ID
            
        Returns:
            List of interaction IDs
        """
        core_service = await self._get_core_service(session_id)
        return await core_service.get_interactions()
    
    async def get_interaction(self, session_id: str, interaction_id: str) -> Dict[str, Any]:
        """Get details of a specific interaction
        
        Args:
            session_id: The session ID
            interaction_id: The interaction ID
            
        Returns:
            Interaction details including messages and tool calls
        """
        core_service = await self._get_core_service(session_id)
        return await core_service.get_interaction(interaction_id)


@router.post(
    "/{session_id}/chat", 
    response_model=None,  # Using None as we'll return a streaming response
    status_code=status.HTTP_200_OK,
    summary="Send a chat message to the agent",
    description="Sends a chat message to the agent and receives a streaming response of events",
    responses={
        200: {
            "description": "Successful response with streaming events",
            "content": {
                "text/event-stream": {
                    "example": "\n".join([
                        '{"type":"text_delta","content":"Hello, I\'m Agent C."}',
                        '{"type":"text_delta","content":" How can I help you today?"}',
                        '{"type":"completion","id":"comp_123","status":"complete"}'
                    ])
                }
            }
        },
        400: {
            "description": "Bad request - invalid message format",
            "content": {
                "application/json": {
                    "example": {"detail": "Message must contain text content"}
                }
            }
        },
        404: {
            "description": "Session not found",
            "content": {
                "application/json": {
                    "example": {"detail": "Session tiger-castle not found"}
                }
            }
        },
        500: {
            "description": "Server error processing the message",
            "content": {
                "application/json": {
                    "example": {"detail": "Error streaming response: Agent processing failed"}
                }
            }
        },
        501: {
            "description": "Non-streaming mode not supported",
            "content": {
                "application/json": {
                    "example": {"detail": "Non-streaming mode is not supported yet"}
                }
            }
        }
    }
)
async def send_chat_message(
    session_id: str = Path(..., description="UUID of the session to send the message to"),
    request: ChatRequest = Body(..., description="Chat message request containing the message and streaming preference"),
    chat_service: ChatService = Depends(get_chat_service),
    session_service: SessionService = Depends()
) -> StreamingResponse:
    """Send a chat message to the agent and receive the response
    
    This endpoint allows sending a message to an agent in a specific session and receiving
    the agent's response. By default, the response is streamed as Server-Sent Events (SSE),
    which enables real-time updates as the agent generates its response.
    
    The message can contain text content, file attachments, or both. File attachments must
    have been previously uploaded using the file upload endpoint.
    
    Args:
        session_id: String ID of  the session to send the message to
        request: The chat message request containing the message and streaming preference
        chat_service: Dependency-injected chat service
        session_service: Dependency-injected session service
        
    Returns:
        StreamingResponse: A stream of SSE events representing the agent's response
        
    Raises:
        HTTPException(404): If the session doesn't exist
        HTTPException(400): If the message has invalid format or empty content
        HTTPException(500): If there's an error processing the message
        HTTPException(501): If non-streaming mode is requested (currently unsupported)
        
    Example:
        ```python
        import requests
        import json
        import sseclient
        
        # Prepare the message
        message = {
            "message": {
                "role": "user",
                "content": [{
                    "type": "text",
                    "text": "What's the capital of France?"
                }]
            },
            "stream": True
        }
        
        # Send the message and get streaming response
        response = requests.post(
            "https://api.example.com/api/v2/sessions/tiger-castle/chat",
            json=message,
            stream=True,
            headers={"Accept": "text/event-stream"}
        )
        
        # Process the streaming response
        client = sseclient.SSEClient(response)
        for event in client.events():
            data = json.loads(event.data)
            if data.get("type") == "text_delta":
                print(data.get("content"), end="")
        ```
    """
    # Verify the session exists
    session = await session_service.get_session(session_id)
    if not session:
        raise HTTPException(status_code=404, detail=f"Session {session_id} not found")
    
    # Extract file IDs from message content if present
    file_ids = []
    for content in request.message.content:
        if content.type in ["file", "image"] and content.file_id:
            file_ids.append(content.file_id)
    
    # If streaming is requested, return a streaming response
    if request.stream:
        async def event_stream():
            try:
                async for event_json in chat_service.send_message(
                    session_id, 
                    request.message,
                    file_ids if file_ids else None
                ):
                    # The events from agent_manager are already JSON strings
                    # Just make sure they end with a newline for SSE
                    if not event_json.endswith('\n'):
                        event_json += '\n'
                    yield event_json
            except Exception as e:
                logger.error("chat_streaming_error", error=str(e))
                error_event = {
                    "type": "error",
                    "content": f"Error: {str(e)}"
                }
                yield json.dumps(error_event) + '\n'
        
        return StreamingResponse(
            event_stream(),
            media_type="text/event-stream",
            headers={
                "Cache-Control": "no-cache",
                "Connection": "keep-alive",
            },
        )
    else:
        # For non-streaming responses, we would need to collect the full response
        # This would involve changing send_message to support non-streaming mode
        # For now, we'll just reject non-streaming requests
        raise HTTPException(
            status_code=501, 
            detail="Non-streaming mode is not supported yet"
        )


@router.delete(
    "/{session_id}/chat", 
    response_model=Dict[str, Any],
    status_code=status.HTTP_200_OK,
    summary="Cancel an ongoing chat interaction",
    description="Cancels an ongoing interaction in the specified session",
    responses={
        200: {
            "description": "Successful cancellation",
            "content": {
                "application/json": {
                    "example": {
                        "status": "success",
                        "message": "Cancellation signal sent for session: tiger-castle"
                    }
                }
            }
        },
        404: {
            "description": "Session not found",
            "content": {
                "application/json": {
                    "example": {"detail": "Session tiger-castle not found"}
                }
            }
        },
        500: {
            "description": "Failed to cancel interaction",
            "content": {
                "application/json": {
                    "example": {
                        "status": "error",
                        "message": "Failed to cancel interaction for session: tiger-castle"
                    }
                }
            }
        }
    }
)

async def cancel_chat_interaction(
    session_id: str = Path(..., description="ID of the session with the interaction to cancel"),
    chat_service: ChatService = Depends(get_chat_service),
    session_service: SessionService = Depends()
):
    """Cancel an ongoing chat interaction
    
    This endpoint sends a cancellation signal to stop an ongoing interaction with an agent.
    It's useful when you need to interrupt a long-running interaction, such as when the
    user wants to ask a different question or the agent is stuck in a loop.
    
    Cancellation is best-effort; there's no guarantee that the agent will stop immediately,
    but it will attempt to halt processing as soon as possible.
    
    Args:
        session_id: ID of the session with the interaction to cancel
        chat_service: Dependency-injected chat service
        session_service: Dependency-injected session service
        
    Returns:
        Dict[str, Any]: JSON response with cancellation status (success/error) and message
        
    Raises:
        HTTPException(404): If the session doesn't exist
        
    Example:
        ```python
        import requests
        
        # Send cancellation request
        response = requests.delete(
            "https://api.example.com/api/v2/sessions/tiger-castle/chat",
        )
        
        result = response.json()
        print(f"Cancellation {result['status']}: {result['message']}")
        ```
    """
    # Verify the session exists
    session = await session_service.get_session(session_id)
    if not session:
        raise HTTPException(status_code=404, detail=f"Session {session_id} not found")
    
    # Attempt to cancel the interaction
    success = await chat_service.cancel_interaction(session_id)
    
    if success:
        return {
            "status": "success",
            "message": f"Cancellation signal sent for session: {session_id}"
        }
    else:
        return {
            "status": "error",
            "message": f"Failed to cancel interaction for session: {session_id}"
        }<|MERGE_RESOLUTION|>--- conflicted
+++ resolved
@@ -1,9 +1,5 @@
-<<<<<<< HEAD
 from typing import List, Optional, AsyncGenerator, Dict, Any, Union, Sequence
 from uuid import UUID
-=======
->>>>>>> 975a85db
-from typing import List, Optional, AsyncGenerator, Dict, Any
 from fastapi import APIRouter, Depends, HTTPException, Path, Body, status
 from fastapi.responses import StreamingResponse, JSONResponse
 import json
@@ -14,33 +10,19 @@
 from agent_c.models.events.chat import MessageEvent, InteractionEvent
 from agent_c.models.events.tool_calls import ToolCallEvent
 from agent_c_api.api.dependencies import get_agent_manager
-<<<<<<< HEAD
 from agent_c_api.config.redis_config import RedisConfig
 from agent_c_api.core.repositories.chat_repository import ChatRepository
 from agent_c_api.core.services.chat_service import ChatService as CoreChatService
-=======
->>>>>>> 975a85db
+
 from fastapi import Request
 
 
 def get_chat_service(request: Request):
     """Dependency to get the chat service
-<<<<<<< HEAD
 
     Args:
         request: The FastAPI request object
-=======
-    
-    Args:
-        request: The FastAPI request object
-        
-    Returns:
-        ChatService: Initialized chat service
-    """
-    agent_manager = get_agent_manager(request)
-    return ChatService(agent_manager=agent_manager)
->>>>>>> 975a85db
-
+        
     Returns:
         ChatService: Initialized chat service
     """
