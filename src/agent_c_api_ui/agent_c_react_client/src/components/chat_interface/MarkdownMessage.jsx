import React, {useMemo, useRef} from 'react';
import PropTypes from 'prop-types';
import ReactMarkdown from 'react-markdown';
import {Prism as SyntaxHighlighter} from 'react-syntax-highlighter';
import {oneDark} from 'react-syntax-highlighter/dist/esm/styles/prism';
import CopyButton from './CopyButton';
import { Card, CardContent } from '@/components/ui/card';
import { cn } from '@/lib/utils';
import { ScrollArea } from '@/components/ui/scroll-area';
import { Separator } from '@/components/ui/separator';

const MarkdownMessage = ({content, standalone = false}) => {
    const markdownRef = useRef(null);

    // Memoize the markdown content to prevent unnecessary re-renders
    const memoizedContent = useMemo(() => {
        if (content === undefined || content === null) {
            return '';
        }
        
        // For thought display, we want minimal processing to avoid excessive newlines
        // Check if this component is inside a thought container
        const isThoughtContent = content.includes('Thinking Process') || 
                               (document.querySelector('.thought-container') !== null &&
                               markdownRef?.current?.closest('.thought-container') !== null);
        
        if (isThoughtContent) {
            // Minimal processing for thought content
            return typeof content === 'string' ? content : String(content);
        }
        
        // For regular markdown messages, ensure proper spacing around headers
        // Use minimal newlines to avoid excessive spacing
        let processedContent = content.replace(/\n(#{1,6})\s*([^\n]+)/g, '\n$1 $2\n');

        // Ensure proper list formatting
        processedContent = processedContent.replace(/^\s*[-*]\s/gm, '* ');
        
        // Don't add extra newlines before lists - it causes too much spacing
        // processedContent = processedContent.replace(/(?<![-*]\s.*?)\n[-*]/g, '\n\n*');

        return typeof processedContent === 'string' ? processedContent : String(processedContent);
    }, [content]);

    return (
        <Card ref={markdownRef} className={cn("modest-markdown", { 'no-shadow': !standalone })}>
            <CardContent className="p-0">
                <div>
                <ReactMarkdown
                    components={{
                        h1: ({node, ...props}) => <h1 {...props} />,
                        h2: ({node, ...props}) => <h2 {...props} />,
                        h3: ({node, ...props}) => <h3 {...props} />,
                        h4: ({node, ...props}) => <h4 {...props} />,
                        ul: ({node, ...props}) => <ul {...props} />,
                        li: ({node, ...props}) => <li {...props} />,
                        strong: ({node, ...props}) => <strong {...props} />,
                        // Enhanced code block rendering with copy button
                        code: ({node, inline, className, children, ...props}) => {
                            const match = /language-(\w+)/.exec(className || '');
                            const language = match ? match[1] : '';
                            const codeString = String(children).replace(/\n$/, '');

                            // Enhanced inline detection
                            const shouldBeInline = inline ||
                                (!language &&
                                    codeString.length < 50 &&
                                    !codeString.includes('\n'));

                            return !shouldBeInline ? (
                                // Code block (triple backticks) formatting
                                <div className="markdown-code-block-container">
                                    <div className="markdown-code-block-copy-button">
                                        <CopyButton
                                            content={codeString}
                                            tooltipText="Copy code"
                                            variant="secondary"
                                            className="markdown-code-block-copy-button-style"
                                        />
                                    </div>
                                    <ScrollArea className="w-full max-h-[500px] max-w-full" type="always" scrollHideDelay={0}>
                                        <SyntaxHighlighter
                                            style={oneDark}
                                            language={language || 'text'}
                                            PreTag="div"
                                            className="!my-0"
                                            showLineNumbers={true}
                                            {...props}
                                        >
                                            {codeString}
                                        </SyntaxHighlighter>
                                    </ScrollArea>
                                </div>
                            ) : (
                                // Inline code (single backticks) formatting
                                <code className="markdown-inline-code" {...props}>
                                    {children}
                                </code>
                            );
                        },
                        // Enhanced blockquote rendering
                        blockquote: ({node, ...props}) => (
                            <blockquote {...props} />
                        ),
                        // Enhance paragraph rendering with reduced spacing
                        p: ({node, ...props}) => (
                            <p {...props} />
                        ),
                        // Enhanced horizontal rule using Separator
                        hr: ({node, ...props}) => (
                            <Separator {...props} />
                        ),
                    }}
                >
                    {memoizedContent}
                </ReactMarkdown>
                </div>
<<<<<<< HEAD
                {/*/!* Copy button that appears on hover *!/*/}
                {/*<div className="markdown-copy-button-container">*/}
                {/*    <CopyButton*/}
                {/*        content={content}*/}
                {/*        tooltipText="Copy markdown"*/}
                {/*        position="left"*/}
                {/*    />*/}
                {/*</div>*/}
=======
                {/* Copy button for markdown content */}
                <div className="markdown-copy-button-container">
                    <CopyButton
                        content={content}
                        tooltipText="Copy markdown"
                        position="left"
                    />
                </div>
>>>>>>> 63bf28b2
            </CardContent>
        </Card>
    );
};

// PropTypes to validate component props
MarkdownMessage.propTypes = {
    content: PropTypes.string.isRequired,
    standalone: PropTypes.bool, // Whether this component is used standalone (not inside a message bubble)
};

export default MarkdownMessage;<|MERGE_RESOLUTION|>--- conflicted
+++ resolved
@@ -115,16 +115,6 @@
                     {memoizedContent}
                 </ReactMarkdown>
                 </div>
-<<<<<<< HEAD
-                {/*/!* Copy button that appears on hover *!/*/}
-                {/*<div className="markdown-copy-button-container">*/}
-                {/*    <CopyButton*/}
-                {/*        content={content}*/}
-                {/*        tooltipText="Copy markdown"*/}
-                {/*        position="left"*/}
-                {/*    />*/}
-                {/*</div>*/}
-=======
                 {/* Copy button for markdown content */}
                 <div className="markdown-copy-button-container">
                     <CopyButton
@@ -133,7 +123,6 @@
                         position="left"
                     />
                 </div>
->>>>>>> 63bf28b2
             </CardContent>
         </Card>
     );
