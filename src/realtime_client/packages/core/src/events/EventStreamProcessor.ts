--- conflicted
+++ resolved
@@ -45,16 +45,11 @@
 export class EventStreamProcessor {
   private messageBuilder: MessageBuilder;
   private toolCallManager: ToolCallManager;
-<<<<<<< HEAD
-  private sessionManager: SessionManager;
-  private userSessionId: string | null = null;
-=======
   private sessionManager: ChatSessionManager;
   private currentChatSessionId: string | null = null;
   private recentEventIds: Set<string> = new Set();
   private readonly EVENT_ID_TTL = 5000; // 5 seconds - events older than this are forgotten
   private eventCounter = 0; // Sequential counter for events without IDs
->>>>>>> 4d80392a
   
   constructor(sessionManager: ChatSessionManager) {
     this.sessionManager = sessionManager;
