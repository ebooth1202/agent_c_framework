--- conflicted
+++ resolved
@@ -167,11 +167,7 @@
     
     // NEW: Trigger session change - clears messages and sets loading
     await act(async () => {
-<<<<<<< HEAD
-      emitClientEvent('chat_session_changed', { chat_session: session });
-=======
       emitSessionEvent('chat-session-changed', { currentChatSession: session, previousChatSession: null });
->>>>>>> 4d80392a
       await new Promise(resolve => setTimeout(resolve, 0));
     });
     
