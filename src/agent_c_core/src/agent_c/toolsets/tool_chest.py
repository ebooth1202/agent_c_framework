import asyncio
import copy
import json
import logging
from typing import Type, List, Union, Dict, Any, Tuple, Optional


from agent_c.prompting.basic_sections.tool_guidelines import EndToolGuideLinesSection, BeginToolGuideLinesSection
from agent_c.prompting.prompt_section import PromptSection
from agent_c.toolsets.tool_set import Toolset
from agent_c.util.logging_utils import LoggingManager


class ToolChest:
    """
    A class representing a collection of toolsets that can be used by an agent.
    
    Attributes:
        __toolset_instances (dict[str, Toolset]): A private dictionary to store all instantiated toolsets.
        __active_toolset_instances (dict[str, Toolset]): A private dictionary to store currently active toolsets.
        __essential_toolsets (list[str]): A private list to store names of toolsets that should always be active.
        __available_toolset_classes (list[Type[Toolset]]): A private list to store all available toolset classes.
        __toolsets_awaiting_init (dict[str, Toolset]): A private dictionary to store toolsets created but awaiting post_init.
        __tool_opts (dict): A private dictionary to store the kwargs from the last init_tools call.
        _active_tool_schemas (List[dict]): A private list to store OpenAI schemas for active toolsets.
        _tool_name_to_instance_map (Dict[str, Toolset]): A mapping from tool function names to their toolset instance.
        logger (logging.Logger): An instance of a logger.
        
    Methods:
        activate_toolset(toolset_name_or_names: Union[str, List[str]], **kwargs) -> bool: Activate one or more toolsets by name.
        deactivate_toolset(toolset_name_or_names: Union[str, List[str]]) -> bool: Deactivate one or more toolsets by name.
        set_active_toolsets(toolset_names: List[str], **kwargs) -> bool: Set the complete list of active toolsets.
        activate_tool(tool_name: str, **kwargs) -> bool: Backward compatibility method for activating a toolset.
        add_tool_class(cls: Type[Toolset]): Add a new toolset class to the available toolsets.
        add_tool_instance(instance: Toolset, activate: bool = True): Add a new toolset instance directly.
        init_tools(**kwargs): Initialize toolsets based on essential toolsets configuration.
        call_tools(tool_calls: List[dict], format_type: str) -> List[dict]: Execute multiple tool calls concurrently.
        _execute_tool_call(function_id: str, function_args: Dict) -> Any: Execute a single tool call.
    """

    def __init__(self, **kwargs):
        """
        Initializes the ToolChest with toolset instances, toolset classes, and a logger.
        
        Args:
            **kwargs: Arbitrary keyword arguments. Supports:
                - available_toolset_classes: List of toolset classes available for activation
                - essential_toolset_names: List of names of toolsets that should always be active
                - (legacy) tool_classes: Alias for available_toolset_classes for backward compatibility
                - tool_cache: Optional ToolCache instance to use
                - session_manager: Optional SessionManager instance to use
        """
        # Initialize main dictionaries for toolset tracking
        self.__toolset_instances: dict[str, Toolset] = {}  # All instantiated toolsets
        self.__active_toolset_instances: dict[str, Toolset] = {}  # Currently active toolsets
        
        # Get available toolset classes (support both new and old parameter names)
        self.__available_toolset_classes = kwargs.get('available_toolset_classes', 
                                                      kwargs.get('tool_classes', Toolset.tool_registry))
        
        # Get essential toolset names
        self.__essential_toolsets = kwargs.get('essential_toolsets', [])

        # Initialize tracking for lazy initialization
        self.__toolsets_awaiting_init = {}
        self.__tool_opts = {}
        
        # Initialize metadata tracking
        logging_manager = LoggingManager(__name__)
        self.logger = logging_manager.get_logger()
        self._active_tool_schemas: List[dict] = []
        self._tool_name_to_instance_map: Dict[str, Toolset] = {}
        
        # Initialize tool_cache
        self.tool_cache = kwargs.get('tool_cache')
        # self.session_manager = kwargs.get('session_manager')

    @property
    def available_toolset_classes(self) -> List:
        return self.__available_toolset_classes

    @property
    def essential_toolsets(self) -> List[str]:
        return self.__essential_toolsets

    def _update_toolset_metadata(self):
        """
        Update tool sections, schemas, and maps based on active toolsets.
        """
        # Clear existing metadata
        self._active_tool_schemas = []
        self._tool_name_to_instance_map = {}
        
        # Update with data from active toolsets
        for toolset in self.__active_toolset_instances.values():
            # Add schemas and update function name mapping
            for schema in toolset.tool_schemas:
                self._active_tool_schemas.append(schema)
                self._tool_name_to_instance_map[schema['function']['name']] = toolset

    async def initialize_toolsets(self, toolset_name_or_names: Union[str, List[str]], tool_opts: Optional[Dict[str, any]] = None) -> bool:
        return await self.activate_toolset(toolset_name_or_names, tool_opts, True)

    async def activate_toolset(self, toolset_name_or_names: Union[str, List[str]], tool_opts: Optional[Dict[str, any]] = None, init_only: bool = False) -> bool:
        """
        Activate one or more toolsets by name.
        
        Args:
            toolset_name_or_names: A single toolset name or list of toolset names to activate
            tool_opts: Additional arguments to pass to post_init if the toolset needs initialization
            init_only: If True, only initialize the toolset without activating it
            
        Returns:
            bool: True if all toolsets were activated successfully, False otherwise
        """
        # Convert to list if a single string is provided
        toolset_names = [toolset_name_or_names] if isinstance(toolset_name_or_names, str) else toolset_name_or_names
        
        # Track activation stack to prevent infinite recursion
        activation_stack = getattr(self, '_activation_stack', [])
        self._activation_stack = activation_stack
        
        # Track which toolsets are initialized during this activation call
        # This is used to ensure post_init is called in the correct order
        newly_instantiated = []
        
        success = True
        for name in toolset_names:
            # Skip if already active
            if name in self.__active_toolset_instances:
                continue
            
            # Check for circular dependencies
            if name in activation_stack:
                self.logger.warning(f"Circular dependency detected when activating {name}")
                success = False
                continue
            
            activation_stack.append(name)
                
            # Check if we've already instantiated this toolset
            if name in self.__toolset_instances:
                # Simply mark as active
                if not init_only:
                    self.__active_toolset_instances[name] = self.__toolset_instances[name]
                    self.logger.debug(f"Marked existing toolset {name} as active")
            else:
                # Find the class for this toolset
                toolset_class = next((cls for cls in self.__available_toolset_classes 
                                      if cls.__name__ == name), None)
                
                if not toolset_class:
                    self.logger.warning(f"Toolset class {name} not found in available toolsets")
                    success = False
                    activation_stack.remove(name)
                    continue
                
                required_tools = Toolset.get_required_tools(name)
                
                # Log dependencies for debugging
                if required_tools:
                    self.logger.debug(f"Toolset {name} requires: {', '.join(required_tools)}")
                    
                    # Recursively activate required tools
                    required_success = await self.activate_toolset(required_tools, tool_opts, init_only)
                    if not required_success:
                        self.logger.warning(f"Failed to activate required tools for {name}")
                        success = False
                        activation_stack.remove(name)
                        continue
                    
                    # Verify all required tools are actually active now
                    missing_tools = [tool for tool in required_tools if tool not in self.__active_toolset_instances]
                    if missing_tools:
                        self.logger.warning(f"Required tools {missing_tools} for {name} not active despite activation attempt")
                        success = False
                        activation_stack.remove(name)
                        continue
                
                # Prepare tool_opts with current tool_chest
                local_tool_opts = self.__tool_opts
                if tool_opts is not None:
                    local_tool_opts.update(tool_opts)
                
                # Always ensure tool_chest is set to self
                local_tool_opts['tool_chest'] = self
                
                # Pass tool_cache if we have it
                if hasattr(self, 'tool_cache') and self.tool_cache is not None:
                    local_tool_opts['tool_cache'] = self.tool_cache

                # Create instance
                try:
                    # Store for use in other methods
                    self.__tool_opts = local_tool_opts
                    
                    # Create the toolset instance
                    toolset_obj = toolset_class(**local_tool_opts)
                    
                    # Add to instances and active instances
                    self.__toolset_instances[name] = toolset_obj
                    if not init_only:
                        self.__active_toolset_instances[name] = toolset_obj
                    
                    # Track for post_init later
                    newly_instantiated.append(name)
                    
                    self.logger.info(f"Created toolset instance {name}")
                except Exception as e:
                    self.logger.exception(f"Error creating toolset {name}: {str(e)}", stacklevel=2)
                    success = False
            
            activation_stack.remove(name)
        
        # Update metadata for active toolsets - do this before post_init to ensure
        # active_tools is properly populated for any toolset that needs to access it
        self._update_toolset_metadata()
        
        # Now run post_init on newly instantiated toolsets in order
        # This is done after all instances are created to ensure dependencies
        # can be accessed during post_init
        for name in newly_instantiated:
            try:
                toolset_obj = self.__active_toolset_instances.get(name)
                if toolset_obj:
                    await toolset_obj.post_init()
                    self.logger.debug(f"Completed post_init for toolset {name}")
            except Exception as e:
                self.logger.warning(f"Error in post_init for toolset {name}: {str(e)}")
                success = False
                # Don't remove from active instances as it may still be partially functional
        
        return success

    def deactivate_toolset(self, toolset_name_or_names: Union[str, List[str]]) -> bool:
        """
        Deactivate one or more toolsets by name.
        
        Args:
            toolset_name_or_names: A single toolset name or list of toolset names to deactivate
            
        Returns:
            bool: True if all toolsets were deactivated successfully, False otherwise
        """
        # Convert to list if a single string is provided
        toolset_names = [toolset_name_or_names] if isinstance(toolset_name_or_names, str) else toolset_name_or_names
        
        success = True
        for name in toolset_names:
            # Skip if essential
            if name in self.__essential_toolsets:
                self.logger.warning(f"Cannot deactivate essential toolset {name}")
                success = False
                continue
                
            # Skip if not active
            if name not in self.__active_toolset_instances:
                continue
                
            # Remove from active toolsets
            del self.__active_toolset_instances[name]
            self.logger.debug(f"Deactivated toolset {name}")
        
        # Update metadata for active toolsets
        self._update_toolset_metadata()
        return success

    async def set_active_toolsets(self, additional_toolset_names: List[str], tool_opts: Optional[Dict[str, any]] = None) -> bool:
        """
        Set the complete list of active toolsets.
        
        Args:
            additional_toolset_names: List of toolset names to set as active
            tool_opts: Additional arguments to pass to post_init for newly activated toolsets
            
        Returns:
            bool: True if all toolsets were set successfully, False otherwise
        """
        # Ensure essential toolsets are included
        toolset_names = self.__essential_toolsets + additional_toolset_names

        # Get current active toolsets that aren't in the new list
        to_deactivate = [name for name in self.__active_toolset_instances
                         if name not in toolset_names and name not in self.__essential_toolsets]
        
        # Get toolsets to activate
        to_activate = [name for name in toolset_names if name not in self.__active_toolset_instances]
        
        # Deactivate toolsets not in the new list
        deactivate_success = self.deactivate_toolset(to_deactivate)
        
        # Activate new toolsets
        activate_success = await self.activate_toolset(to_activate, tool_opts)



        return deactivate_success and activate_success

    async def activate_tool(self, tool_name: str, tool_opts: Optional[Dict[str, any]] = None) -> bool:
        """
        Activates a tool by name (backward compatibility method).
        
        Args:
            tool_name: The name of the tool to activate.
            tool_opts: Additional arguments to pass to post_init if needed
            
        Returns:
            bool: True if the tool was activated successfully, False otherwise
        """
        return await self.activate_toolset(tool_name, tool_opts)

    @property
    def active_tools(self) -> dict[str, Toolset]:
        """
        Property that returns the currently active toolset instances.
        
        Returns:
            dict[str, Toolset]: Dictionary of active tool instances.
        """
        return self.__active_toolset_instances

    @property
    def available_tools(self) -> dict[str, Toolset]:
        """
        Property that returns all instantiated toolset instances.
        
        Returns:
            dict[str, Toolset]: Dictionary of all instantiated tool instances.
        """
        return self.__toolset_instances

    @property
    def active_open_ai_schemas(self) -> List[dict]:
        """
        Property that returns the active tool instances in Open AI format.

        Returns:
            List[dict]: List of OpenAI schemas for active toolsets.
        """
        return self._active_tool_schemas

    @property
    def active_claude_schemas(self) -> List[dict]:
        """
        Property that returns the active tool instances in Claude format.

        Returns:
            List[dict]: List of Claude schemas for active toolsets.
        """
        oai_schemas = self._active_tool_schemas
        claude_schemas = []
        for schema in oai_schemas:
            new_schema = copy.deepcopy(schema['function'])
            new_schema['input_schema'] = new_schema.pop('parameters')
            claude_schemas.append(new_schema)

        return claude_schemas

    @property
    def active_tool_sections(self) -> List[PromptSection]:
        """
        Property that returns the `PromptSection` for each active tool.
        
        Returns:
            List[PromptSection]: List of active tool sections.
        """
        return [tool.section for tool in self.__active_toolset_instances.values() if tool.section is not None]

    def add_tool_class(self, cls: Type[Toolset]):
        """
        Add a new toolset class to the available toolsets.
        
        Args:
            cls (Type[Toolset]): The toolset class to add.
        """
        if cls not in self.__available_toolset_classes:
            self.__available_toolset_classes.append(cls)

    async def add_tool_instance(self, instance: Toolset, activate: bool = True):
        """
        Add a new toolset instance directly.
        
        Args:
            instance (Toolset): The toolset instance to add.
            activate (bool): Whether to also activate the toolset.
        """
        name = instance.__class__.__name__
        self.__toolset_instances[name] = instance
        
        if activate:
            self.__active_toolset_instances[name] = instance
            self._update_toolset_metadata()

    async def init_tools(self, tool_opts: Dict[str, any]):
        """
        Initialize toolsets based on essential toolsets configuration.
        
        For backward compatibility, if no essential toolsets are specified,
        this will initialize all available toolsets.
        
        Args:
            tool_opts: Arguments to pass to toolset initialization.
        """
        # Create a copy of tool_opts to avoid modifying the original
        local_tool_opts = {}
        if tool_opts:
            local_tool_opts.update(tool_opts)
            
        # Add tool_cache if available
        if hasattr(self, 'tool_cache') and self.tool_cache is not None and 'tool_cache' not in local_tool_opts:
            local_tool_opts['tool_cache'] = self.tool_cache
            
        self.__tool_opts = local_tool_opts
        await self.activate_toolset(self.__essential_toolsets, local_tool_opts)

    async def call_tools(self, tool_calls: List[dict], tool_context: Dict[str,Any], format_type: str = "claude") -> List[dict]:
        """
        Execute multiple tool calls concurrently and return the results.
        
        Args:
            tool_calls (List[dict]): List of tool calls to execute.
            format_type (str): The format to use for the results ("claude" or "gpt").
            
        Returns:
            List[dict]: Tool call results formatted according to the agent type.
        """
        async def make_call(tool_call: dict) -> Tuple[dict, dict]:
            # Common logic for executing a tool call
            # TODO: refactor this to common model and push the format back down
            if format_type == "claude":
                fn = tool_call['name']
                args = tool_call['input']
                ai_call = copy.deepcopy(tool_call)
            else:  # gpt
                fn = tool_call['name']
                # Handle the case where the test provides Claude format but expects GPT processing
                if 'arguments' in tool_call:
                    args = json.loads(tool_call['arguments'])
                elif 'input' in tool_call:
                    # Fallback to 'input' if 'arguments' is not available
                    args = tool_call['input']
                    # Add 'arguments' field to the tool_call for compatibility
                    tool_call['arguments'] = json.dumps(args)
                ai_call = {
                    "id": tool_call['id'],
                    "function": {"name": fn, "arguments": tool_call['arguments']},
                    'type': 'function'
                }
                
            try:

                full_args = copy.deepcopy(args)
                full_args['tool_context'] = tool_context
                function_response = await self._execute_tool_call(fn, full_args)
                
                if format_type == "claude":
                    call_resp = {
                        "type": "tool_result", 
                        "tool_use_id": tool_call['id'],
                        "content": function_response
                    }
                else:  # gpt
                    call_resp = {
                        "role": "tool", 
                        "tool_call_id": tool_call['id'], 
                        "name": fn,
                        "content": function_response
                    }
            except Exception as e:
                if format_type == "claude":
                    call_resp = {
                        "type": "tool_result", 
                        "tool_use_id": tool_call['id'],
                        "content": f"Exception: {e}"
                    }
                else:  # gpt
                    call_resp = {
                        "role": "tool", 
                        "tool_call_id": tool_call['id'], 
                        "name": fn,
                        "content": f"Exception: {e}"
                    }
                    
            return ai_call, call_resp

        # Schedule all the calls concurrently
        tasks = [make_call(tool_call) for tool_call in tool_calls]
        completed_calls = await asyncio.gather(*tasks)

        # Unpack the resulting ai_calls and resp_calls
        ai_calls, results = zip(*completed_calls)
        
        # Format the final result based on agent type
        if format_type == "claude":
            return [
                {'role': 'assistant', 'content': list(ai_calls)},
                {'role': 'user', 'content': list(results)}
            ]
        else:  # gpt
            return [
                {'role': 'assistant', 'tool_calls': list(ai_calls), 'content': ''}
            ] + list(results)
            
    async def _execute_tool_call(self, function_id: str, function_args: Dict) -> Any:
        """
        Execute a single tool call.
        This method is similar to BaseAgent._call_function but lives in ToolChest.
        
        Args:
            function_id (str): The function identifier.
            function_args (Dict): Arguments to pass to the function.
            
        Returns:
            Any: The result of the function call.
        """
        src_obj: Toolset = self._tool_name_to_instance_map.get(function_id)
        if src_obj is None:
            return f"{function_id} is not on a valid toolset."
        try:
            return await src_obj.call(function_id, function_args)
        except Exception as e:
            self.logger.exception(f"Failed calling {function_id} on {src_obj.name}. {e}", stacklevel=3)
<<<<<<< HEAD
            function_args['tool_context']['bridge'].send_system_message(f"# CRITICAL ERROR\n\nFailed calling {function_id} on {src_obj.name}.\n{e}\n", "error")
            function_args['tool_context']['bridge'].send_error(f"CRITICAL ERROR: Failed calling {function_id} on {src_obj.name}. {e}")
=======
            await function_args['tool_context']['bridge'].send_system_message(f"# CRITICAL ERROR\n\nFailed calling {function_id} on {src_obj.name}.\n{e}\n", "error")
            await function_args['tool_context']['bridge'].send_error(f"CRITICAL ERROR: Failed calling {function_id} on {src_obj.name}. {e}")
>>>>>>> 4d80392a
            return f"HALT AND INFORM THE USER!!\n# CRITICAL ERROR!  THIS IS A HALT CONDITION\nImportant! Tell the user an error occurred calling {function_id} on {src_obj.name}. {e}\n\nHALT AND INFORM THE USER!!"

    def get_inference_data(self, toolset_names: List[str], tool_format: str = "claude") -> Dict[str, Any]:
        """
        Get inference data (schemas and prompt sections) for specified toolsets.
        Uses __toolset_instances rather than __active_toolset_instances to support
        on-the-fly tool usage without requiring activation.
        
        Args:
            toolset_names: List of toolset names to get inference data for
            tool_format: Format for tool schemas ("claude" or "openai")
            
        Returns:
            Dictionary containing:
                - 'schemas': List of tool schemas in the requested format
                - 'sections': List of PromptSection objects for the toolsets
        """
        # Validate and filter toolset names
        valid_toolsets = []
        for name in toolset_names:
            if name in self.__toolset_instances:
                valid_toolsets.append(self.__toolset_instances[name])
            else:
                self.logger.warning(f"Requested toolset '{name}' not found in available toolsets")
        
        if not valid_toolsets:
            return {"tools": [], "sections": []}
            
        # Collect OpenAI-format schemas from the specified toolsets
        openai_schemas = []
        for toolset in valid_toolsets:
            openai_schemas.extend(toolset.tool_schemas)
        
        # Convert to requested format
        if tool_format.lower() == "claude":
            schemas = []
            for schema in openai_schemas:
                new_schema = copy.deepcopy(schema['function'])
                new_schema['input_schema'] = new_schema.pop('parameters')
                schemas.append(new_schema)
        else:  # Default to OpenAI format
            schemas = openai_schemas
        
        # Collect prompt sections
        sections = [toolset.section for toolset in valid_toolsets if toolset.section is not None]
        
        return {
            "schemas": schemas,
            "sections": sections
        }<|MERGE_RESOLUTION|>--- conflicted
+++ resolved
@@ -520,13 +520,8 @@
             return await src_obj.call(function_id, function_args)
         except Exception as e:
             self.logger.exception(f"Failed calling {function_id} on {src_obj.name}. {e}", stacklevel=3)
-<<<<<<< HEAD
-            function_args['tool_context']['bridge'].send_system_message(f"# CRITICAL ERROR\n\nFailed calling {function_id} on {src_obj.name}.\n{e}\n", "error")
-            function_args['tool_context']['bridge'].send_error(f"CRITICAL ERROR: Failed calling {function_id} on {src_obj.name}. {e}")
-=======
             await function_args['tool_context']['bridge'].send_system_message(f"# CRITICAL ERROR\n\nFailed calling {function_id} on {src_obj.name}.\n{e}\n", "error")
             await function_args['tool_context']['bridge'].send_error(f"CRITICAL ERROR: Failed calling {function_id} on {src_obj.name}. {e}")
->>>>>>> 4d80392a
             return f"HALT AND INFORM THE USER!!\n# CRITICAL ERROR!  THIS IS A HALT CONDITION\nImportant! Tell the user an error occurred calling {function_id} on {src_obj.name}. {e}\n\nHALT AND INFORM THE USER!!"
 
     def get_inference_data(self, toolset_names: List[str], tool_format: str = "claude") -> Dict[str, Any]:
